--- conflicted
+++ resolved
@@ -154,60 +154,6 @@
 	button.add_theme_color_override("font_pressed_color", COLOR_MILK_WHITE)
 	button.add_theme_color_override("font_disabled_color", Color(0.5, 0.5, 0.5))
 
-<<<<<<< HEAD
-## Apply inverted button styles (bright background, dark text, no focus border)
-func style_button_inverted(
-	button: Button,
-	bg_color: Color = COLOR_SKY_CYAN,
-	text_color: Color = COLOR_NIGHT_NAVY,
-	corner_radius: int = CORNER_RADIUS_SMALL
-) -> void:
-	# Normal state - bright fill, no border, subtle shadow
-	var normal = StyleBoxFlat.new()
-	normal.bg_color = bg_color
-	normal.border_width_left = 0
-	normal.border_width_right = 0
-	normal.border_width_top = 0
-	normal.border_width_bottom = 0
-	normal.corner_radius_top_left = corner_radius
-	normal.corner_radius_top_right = corner_radius
-	normal.corner_radius_bottom_left = corner_radius
-	normal.corner_radius_bottom_right = corner_radius
-	normal.shadow_color = Color(bg_color.r, bg_color.g, bg_color.b, SHADOW_OPACITY)
-	normal.shadow_size = SHADOW_SIZE_SMALL
-
-	# Hover state - brighter glow
-	var hover = normal.duplicate()
-	hover.shadow_size = SHADOW_SIZE_MEDIUM
-	hover.shadow_color = Color(bg_color.r, bg_color.g, bg_color.b, 0.7)
-	hover.bg_color = Color(bg_color.r * 1.1, bg_color.g * 1.1, bg_color.b * 1.1)  # Slightly brighter
-
-	# Pressed state - slightly darker
-	var pressed = normal.duplicate()
-	pressed.bg_color = Color(bg_color.r * 0.8, bg_color.g * 0.8, bg_color.b * 0.8)
-	pressed.shadow_size = SHADOW_SIZE_SMALL
-
-	# Disabled state - dimmed
-	var disabled = normal.duplicate()
-	disabled.bg_color = Color(bg_color.r * 0.5, bg_color.g * 0.5, bg_color.b * 0.5, 0.5)
-	disabled.shadow_size = 0
-
-	# Focus state - same as normal (no ugly white box)
-	var focus = normal.duplicate()
-
-	# Apply all styles
-	button.add_theme_stylebox_override("normal", normal)
-	button.add_theme_stylebox_override("hover", hover)
-	button.add_theme_stylebox_override("pressed", pressed)
-	button.add_theme_stylebox_override("disabled", disabled)
-	button.add_theme_stylebox_override("focus", focus)
-
-	# Set font colors
-	button.add_theme_color_override("font_color", text_color)
-	button.add_theme_color_override("font_hover_color", text_color)
-	button.add_theme_color_override("font_pressed_color", text_color)
-	button.add_theme_color_override("font_disabled_color", Color(text_color.r, text_color.g, text_color.b, 0.5))
-=======
 ## Apply button styles with inverted focus state (normal dark button, bright when focused)
 func style_button_with_focus_invert(
 	button: Button,
@@ -245,7 +191,6 @@
 
 	# Focus state uses dark text
 	button.add_theme_color_override("font_focus_color", COLOR_NIGHT_NAVY)
->>>>>>> 1f7fae54
 
 ## ═══════════════════════════════════════════════════════════════════════════════
 ## TAB STYLE CREATION
