--- conflicted
+++ resolved
@@ -411,10 +411,7 @@
 	if perk_info["unlocked"]:
 		# Unlocked: Night Navy text on Sky Cyan background, no border
 		button.add_theme_color_override("font_color", aCoreVibeTheme.COLOR_NIGHT_NAVY)
-<<<<<<< HEAD
-=======
 		button.add_theme_color_override("font_disabled_color", aCoreVibeTheme.COLOR_NIGHT_NAVY)
->>>>>>> a5f2f0d4
 		button.disabled = true
 		button_style.bg_color = aCoreVibeTheme.COLOR_SKY_CYAN
 		button_style.border_width_left = 0
