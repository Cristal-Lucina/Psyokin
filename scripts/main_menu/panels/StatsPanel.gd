extends Control
class_name StatsPanel

## StatsPanel - Comprehensive Character Stats Display
## Shows base stats, equipment stats, and derived combat stats for party members

const STATS_AUTOLOAD_PATH : String = "/root/aStatsSystem"
const GS_PATH             : String = "/root/aGameState"
const EQ_PATH             : String = "/root/aEquipmentSystem"
const INV_PATH            : String = "/root/aInventorySystem"
const CPS_PATH            : String = "/root/aCombatProfileSystem"
const SIG_PATH            : String = "/root/aSigilSystem"
const AFF_PATH            : String = "/root/aAffinitySystem"

# Base stat keys
const BASE_STATS: Array[String] = ["BRW", "MND", "TPO", "VTL", "FCS"]

# Party member tokens for affinity display
const PARTY_MEMBERS: Array[String] = ["hero", "tessa", "kai", "skye", "rise", "matcha", "douglas", "sev"]

@onready var _party_list: ItemList = %PartyList
@onready var _member_name: Label = %MemberName
@onready var _base_grid: GridContainer = %BaseStatsGrid
@onready var _battle_grid: GridContainer = %BattleStatsGrid
@onready var _affinity_grid: GridContainer = %AffinityGrid
@onready var _radar_container: VBoxContainer = %RadarContainer

# Title labels
@onready var _party_label: Label = get_node("Root/PartyPanel/PartyColumn/PartyLabel") if has_node("Root/PartyPanel/PartyColumn/PartyLabel") else null
@onready var _details_label: Label = get_node("Root/StatsPanel/Margin/StatsColumn/BaseStatsLabel") if has_node("Root/StatsPanel/Margin/StatsColumn/BaseStatsLabel") else null
@onready var _stat_dist_label: Label = get_node("Root/StatsPanel/Margin/StatsColumn/RadarLabel") if has_node("Root/StatsPanel/Margin/StatsColumn/RadarLabel") else null
@onready var _attributes_label: Label = get_node("Root/VisualPanel/Margin/VisualColumn/BattleStatsLabel") if has_node("Root/VisualPanel/Margin/VisualColumn/BattleStatsLabel") else null
@onready var _affinity_label: Label = get_node("Root/VisualPanel/Margin/VisualColumn/AffinityLabel") if has_node("Root/VisualPanel/Margin/VisualColumn/AffinityLabel") else null

# Panel containers for styling
@onready var _party_panel: PanelContainer = get_node("Root/PartyPanel") if has_node("Root/PartyPanel") else null
@onready var _stats_panel: PanelContainer = get_node("Root/StatsPanel") if has_node("Root/StatsPanel") else null
@onready var _visual_panel: PanelContainer = get_node("Root/VisualPanel") if has_node("Root/VisualPanel") else null

var _stats: Node = null
var _gs: Node = null
var _eq: Node = null
var _inv: Node = null
var _cps: Node = null
var _sig: Node = null
var _aff: Node = null

# Radar chart for stat visualization
var _radar_chart: Control = null

# Party data
var _party_tokens: Array[String] = []
var _party_labels: Array[String] = []

# Selection arrow
var _selection_arrow: Label = null
var _debug_box: PanelContainer = null

func _ready() -> void:
	# Set process mode to work while game is paused
	process_mode = Node.PROCESS_MODE_ALWAYS

	_stats = get_node_or_null(STATS_AUTOLOAD_PATH)
	_gs = get_node_or_null(GS_PATH)
	_eq = get_node_or_null(EQ_PATH)
	_inv = get_node_or_null(INV_PATH)
	_cps = get_node_or_null(CPS_PATH)
	_sig = get_node_or_null(SIG_PATH)
	_aff = get_node_or_null(AFF_PATH)

	# Connect signals
	if _stats:
		if _stats.has_signal("stats_changed"):
			_stats.connect("stats_changed", Callable(self, "_on_stats_changed"))
		if _stats.has_signal("level_up"):
			_stats.connect("level_up", Callable(self, "_on_stats_changed"))

	if _gs:
		for sig in ["party_changed", "active_changed", "roster_changed"]:
			if _gs.has_signal(sig):
				_gs.connect(sig, Callable(self, "_on_party_changed"))

	if _eq and _eq.has_signal("equipment_changed"):
		_eq.connect("equipment_changed", Callable(self, "_on_equipment_changed"))

	# Connect party list signals
	if _party_list:
		_party_list.item_selected.connect(_on_party_member_selected)

	# Connect visibility change
	visibility_changed.connect(_on_visibility_changed)

	# Create radar chart
	_create_radar_chart()

	call_deferred("_first_fill")

func _first_fill() -> void:
	_apply_core_vibe_styling()

	# Set party list text to layer 200
	if _party_list:
		_party_list.z_index = 200

	_create_selection_arrow()
	_refresh_party()
	if _party_list.item_count > 0:
		_party_list.select(0)
		_party_list.grab_focus()
		_on_party_member_selected(0)
		_update_arrow_position()

func _apply_core_vibe_styling() -> void:
	"""Apply Core Vibe neon-kawaii styling to StatsPanel elements"""

	# Style the three main panel containers with rounded neon borders
	if _party_panel:
		var party_style = aCoreVibeTheme.create_panel_style(
			aCoreVibeTheme.COLOR_SKY_CYAN,            # Sky Cyan border (party)
			aCoreVibeTheme.COLOR_INK_CHARCOAL,        # Ink charcoal background
			aCoreVibeTheme.PANEL_OPACITY_SEMI,        # Semi-transparent
			aCoreVibeTheme.CORNER_RADIUS_MEDIUM,      # 16px corners
			aCoreVibeTheme.BORDER_WIDTH_THIN,         # 2px border
			aCoreVibeTheme.SHADOW_SIZE_MEDIUM         # 6px glow
		)
		party_style.content_margin_left = 10
		party_style.content_margin_top = 10
		party_style.content_margin_right = 10
		party_style.content_margin_bottom = 10
		_party_panel.add_theme_stylebox_override("panel", party_style)

	if _stats_panel:
		var stats_style = aCoreVibeTheme.create_panel_style(
			aCoreVibeTheme.COLOR_GRAPE_VIOLET,        # Grape Violet border (stats)
			aCoreVibeTheme.COLOR_INK_CHARCOAL,        # Ink charcoal background
			aCoreVibeTheme.PANEL_OPACITY_SEMI,        # Semi-transparent
			aCoreVibeTheme.CORNER_RADIUS_MEDIUM,      # 16px corners
			aCoreVibeTheme.BORDER_WIDTH_THIN,         # 2px border
			aCoreVibeTheme.SHADOW_SIZE_MEDIUM         # 6px glow
		)
		stats_style.content_margin_left = 10
		stats_style.content_margin_top = 10
		stats_style.content_margin_right = 10
		stats_style.content_margin_bottom = 10
		_stats_panel.add_theme_stylebox_override("panel", stats_style)

	if _visual_panel:
		var visual_style = aCoreVibeTheme.create_panel_style(
			aCoreVibeTheme.COLOR_SKY_CYAN,            # Sky Cyan border (visual/radar)
			aCoreVibeTheme.COLOR_INK_CHARCOAL,        # Ink charcoal background
			aCoreVibeTheme.PANEL_OPACITY_SEMI,        # Semi-transparent
			aCoreVibeTheme.CORNER_RADIUS_MEDIUM,      # 16px corners
			aCoreVibeTheme.BORDER_WIDTH_THIN,         # 2px border
			aCoreVibeTheme.SHADOW_SIZE_MEDIUM         # 6px glow
		)
		visual_style.content_margin_left = 10
		visual_style.content_margin_top = 10
		visual_style.content_margin_right = 10
		visual_style.content_margin_bottom = 10
		_visual_panel.add_theme_stylebox_override("panel", visual_style)

	# Style party list colors
	if _party_list:
		# Set normal and selected colors for party list
		_party_list.add_theme_color_override("font_color", aCoreVibeTheme.COLOR_MILK_WHITE)
		_party_list.add_theme_color_override("font_selected_color", aCoreVibeTheme.COLOR_SKY_CYAN)
		_party_list.add_theme_color_override("font_hovered_color", aCoreVibeTheme.COLOR_SKY_CYAN)
		# Increase font size by 2pts
		_party_list.add_theme_font_size_override("font_size", 18)
		# Remove all borders and backgrounds by making them transparent
		var empty_stylebox = StyleBoxEmpty.new()
		_party_list.add_theme_stylebox_override("panel", empty_stylebox)
		_party_list.add_theme_stylebox_override("focus", empty_stylebox)
		_party_list.add_theme_stylebox_override("selected", empty_stylebox)
		_party_list.add_theme_stylebox_override("selected_focus", empty_stylebox)
		_party_list.add_theme_stylebox_override("cursor", empty_stylebox)
		_party_list.add_theme_stylebox_override("cursor_unfocused", empty_stylebox)

	# Style title labels with Bubble Magenta
	if _party_label:
		aCoreVibeTheme.style_label(_party_label, aCoreVibeTheme.COLOR_BUBBLE_MAGENTA, 16)
	if _details_label:
		aCoreVibeTheme.style_label(_details_label, aCoreVibeTheme.COLOR_BUBBLE_MAGENTA, 16)
	if _stat_dist_label:
		aCoreVibeTheme.style_label(_stat_dist_label, aCoreVibeTheme.COLOR_BUBBLE_MAGENTA, 16)
	if _attributes_label:
		aCoreVibeTheme.style_label(_attributes_label, aCoreVibeTheme.COLOR_BUBBLE_MAGENTA, 16)
	if _affinity_label:
		aCoreVibeTheme.style_label(_affinity_label, aCoreVibeTheme.COLOR_BUBBLE_MAGENTA, 16)

	# Note: Battle stat cells and affinity cells are dynamically created,
	# so their styling is applied in their creation functions.
	# RadarChart colors are updated in the RadarChart class itself.

func _create_selection_arrow() -> void:
	"""Create the selection arrow indicator for party list"""
	if not _party_list:
		return

	# Create arrow label
	_selection_arrow = Label.new()
	_selection_arrow.text = "◄"  # Left-pointing arrow
	_selection_arrow.horizontal_alignment = HORIZONTAL_ALIGNMENT_CENTER
	_selection_arrow.vertical_alignment = VERTICAL_ALIGNMENT_CENTER
	_selection_arrow.add_theme_font_size_override("font_size", 43)  # 80% larger
	_selection_arrow.modulate = Color(1, 1, 1, 1)  # White
	_selection_arrow.custom_minimum_size = Vector2(54, 72)
	_selection_arrow.size = Vector2(54, 72)
	_selection_arrow.mouse_filter = Control.MOUSE_FILTER_IGNORE
	_selection_arrow.z_index = 100  # Well above other elements

	# CRITICAL: Add to main StatsPanel (Control) not the PanelContainer
	# This prevents any layout containers from resizing it
	add_child(_selection_arrow)

	# Ensure size is locked after adding to tree
	await get_tree().process_frame
	_selection_arrow.size = Vector2(54, 72)

	# Create debug box (160px wide, 20px height)
	_debug_box = PanelContainer.new()
	_debug_box.custom_minimum_size = Vector2(160, 20)
	_debug_box.size = Vector2(160, 20)
	_debug_box.mouse_filter = Control.MOUSE_FILTER_IGNORE
	_debug_box.z_index = 100  # Same layer as arrow

	# Create Ink Charcoal rounded style
	var debug_style = StyleBoxFlat.new()
	debug_style.bg_color = aCoreVibeTheme.COLOR_INK_CHARCOAL  # Ink Charcoal (#111827)
	debug_style.corner_radius_top_left = 8
	debug_style.corner_radius_top_right = 8
	debug_style.corner_radius_bottom_left = 8
	debug_style.corner_radius_bottom_right = 8
	_debug_box.add_theme_stylebox_override("panel", debug_style)

	add_child(_debug_box)
	await get_tree().process_frame
	_debug_box.size = Vector2(160, 20)

	# Start pulsing animation
	_start_arrow_pulse()

func _update_arrow_position() -> void:
	"""Update arrow position to align with selected item"""
	if not _selection_arrow or not _party_list:
		return

	var selected = _party_list.get_selected_items()
	if selected.size() == 0:
		_selection_arrow.visible = false
		if _debug_box:
			_debug_box.visible = false
		return

	_selection_arrow.visible = true

	# Wait for layout to complete
	await get_tree().process_frame

	# Get the rect of the selected item in ItemList's local coordinates
	var item_index = selected[0]
	var item_rect = _party_list.get_item_rect(item_index)

	print("[StatsPanel] Arrow Position Debug:")
	print("  Selected index: %d" % item_index)
	print("  Item rect: pos=%s size=%s" % [item_rect.position, item_rect.size])

	# Convert to StatsPanel coordinates (arrow's parent is now StatsPanel)
	var list_global_pos = _party_list.global_position
	var panel_global_pos = global_position

	print("  List global pos: %s" % list_global_pos)
	print("  StatsPanel global pos: %s" % panel_global_pos)
	print("  List position (local): %s" % _party_list.position)
	print("  List size: %s" % _party_list.size)

	# Calculate position in StatsPanel coordinates
	var list_offset_in_statspanel = list_global_pos - panel_global_pos
	print("  List offset in StatsPanel: %s" % list_offset_in_statspanel)

	# Position arrow to the right of the party list with slight overlap for visual connection
	# Then shift left by 80px, then shift right by 40px
	var arrow_x = list_offset_in_statspanel.x + _party_list.size.x - 8.0 - 80.0 + 40.0
	var arrow_y = list_offset_in_statspanel.y + item_rect.position.y + (item_rect.size.y / 2.0) - (_selection_arrow.size.y / 2.0)

	print("  Arrow custom_minimum_size: %s" % _selection_arrow.custom_minimum_size)
	print("  Arrow size: %s" % _selection_arrow.size)
	print("  Calculated arrow pos: x=%f y=%f" % [arrow_x, arrow_y])
	print("  Arrow vertical calc: item_center=%f - arrow_half=%f = %f" % [item_rect.position.y + item_rect.size.y / 2.0, _selection_arrow.size.y / 2.0, arrow_y - list_offset_in_statspanel.y])

	_selection_arrow.position = Vector2(arrow_x, arrow_y)

	# Position debug box to the left of arrow
	if _debug_box:
		_debug_box.visible = true
		var debug_x = arrow_x - _debug_box.size.x - 4.0  # 4px gap to the left of arrow
		var debug_y = arrow_y + (_selection_arrow.size.y / 2.0) - (_debug_box.size.y / 2.0)  # Center vertically with arrow
		_debug_box.position = Vector2(debug_x, debug_y)
		print("  Debug box position: %s" % _debug_box.position)

	print("  Final arrow position: %s" % _selection_arrow.position)

func _start_arrow_pulse() -> void:
	"""Start pulsing animation for the arrow"""
	if not _selection_arrow:
		return

	var tween = create_tween()
	tween.set_loops()
	tween.set_trans(Tween.TRANS_SINE)
	tween.set_ease(Tween.EASE_IN_OUT)

	# Pulse left 6 pixels then back
	var base_x = _selection_arrow.position.x
	tween.tween_property(_selection_arrow, "position:x", base_x - 6, 0.6)
	tween.tween_property(_selection_arrow, "position:x", base_x, 0.6)

func _on_visibility_changed() -> void:
	"""Grab focus when panel becomes visible"""
	if visible and _party_list:
		# Defer to ensure ItemList is ready
		call_deferred("_grab_party_list_focus")

func _grab_party_list_focus() -> void:
	"""Helper to grab focus on party list"""
	if _party_list and _party_list.item_count > 0:
		_party_list.grab_focus()

func _on_party_changed(_arg = null) -> void:
	var current_selection = -1
	if _party_list.get_selected_items().size() > 0:
		current_selection = _party_list.get_selected_items()[0]

	_refresh_party()

	# Restore selection
	if current_selection >= 0 and current_selection < _party_list.item_count:
		_party_list.select(current_selection)
		_on_party_member_selected(current_selection)
	elif _party_list.item_count > 0:
		_party_list.select(0)
		_on_party_member_selected(0)

	# Update arrow position after party change
	call_deferred("_update_arrow_position")

func _on_stats_changed(_arg1 = null, _arg2 = null) -> void:
	# Refresh current member stats
	var selected = _party_list.get_selected_items()
	if selected.size() > 0:
		_on_party_member_selected(selected[0])

func _on_equipment_changed(member: String) -> void:
	# Refresh if it's the currently viewed member
	var selected = _party_list.get_selected_items()
	if selected.size() > 0:
		var idx = selected[0]
		if idx >= 0 and idx < _party_tokens.size():
			if _party_tokens[idx].to_lower() == member.to_lower():
				_on_party_member_selected(idx)

func _refresh_party() -> void:
	"""Rebuild party member list"""
	_party_list.clear()
	_party_tokens.clear()
	_party_labels.clear()

	var tokens: Array[String] = _gather_party_tokens()

	if tokens.is_empty():
		tokens.append("hero")

	for token in tokens:
		var first_name = _get_first_name(token)
		_party_list.add_item(first_name)
		_party_tokens.append(token)
		_party_labels.append(first_name)

func _gather_party_tokens() -> Array[String]:
	"""Get all party member tokens"""
	var out: Array[String] = []
	if _gs == null:
		return out

	# Active party
	for m in ["get_active_party_ids", "get_party_ids", "list_active_party"]:
		if _gs.has_method(m):
			var raw: Variant = _gs.call(m)
			if typeof(raw) == TYPE_PACKED_STRING_ARRAY:
				for s in (raw as PackedStringArray):
					out.append(String(s))
			elif typeof(raw) == TYPE_ARRAY:
				for s in (raw as Array):
					out.append(String(s))
			if out.size() > 0:
				break

	# Bench
	if _gs.has_method("get"):
		var bench_v: Variant = _gs.get("bench")
		if typeof(bench_v) == TYPE_PACKED_STRING_ARRAY:
			for s in (bench_v as PackedStringArray):
				if not out.has(String(s)):
					out.append(String(s))
		elif typeof(bench_v) == TYPE_ARRAY:
			for s in (bench_v as Array):
				if not out.has(String(s)):
					out.append(String(s))

	return out

func _get_display_name(token: String) -> String:
	"""Get full display name for a party member"""
	if token == "hero":
		if _gs and _gs.has_method("get"):
			var name = String(_gs.get("player_name"))
			if name.strip_edges() != "":
				return name
		return "Player"

	if _gs and _gs.has_method("_display_name_for_id"):
		var v: Variant = _gs.call("_display_name_for_id", token)
		if typeof(v) == TYPE_STRING and String(v) != "":
			return String(v)

	return token.capitalize()

func _get_first_name(token: String) -> String:
	"""Get first name only for a party member"""
	if _gs and _gs.has_method("_first_name_for_id"):
		var v: Variant = _gs.call("_first_name_for_id", token)
		if typeof(v) == TYPE_STRING and String(v) != "":
			return String(v)

	# Fallback: extract first word from full name
	var full_name: String = _get_display_name(token)
	var space_index: int = full_name.find(" ")
	if space_index > 0:
		return full_name.substr(0, space_index)
	return full_name

func _on_party_member_selected(index: int) -> void:
	"""Handle party member selection"""
	if index < 0 or index >= _party_tokens.size():
		return

	var token: String = _party_tokens[index]
	var display_name: String = _party_labels[index]

	_member_name.text = display_name

	# Rebuild all stat grids
	_rebuild_base_stats(token)
	_rebuild_battle_stats(token)
	_rebuild_affinity_grid(token)
	_update_radar_chart(token)

	# Update arrow position
	_update_arrow_position()

func _rebuild_base_stats(token: String) -> void:
	"""Build the base stats grid (Name, Mind Type, Level, XP)"""
	_clear_grid(_base_grid)

	# Get display name
	var display_name: String = _get_display_name(token)
	_add_stat_pair(_base_grid, "Name", display_name)

	# Get mind type
	var mind_type: String = _get_member_mind_type(token)
	_add_stat_pair(_base_grid, "Mind Type", mind_type)

	# Get level and XP
	var level = 1
	var xp = 0
	var to_next = 0

	if _stats:
		if _stats.has_method("get_member_level"):
			level = int(_stats.call("get_member_level", token))
		if _stats.has_method("get_xp"):
			xp = int(_stats.call("get_xp", token))
		if _stats.has_method("xp_to_next_level"):
			to_next = int(_stats.call("xp_to_next_level", token))

	_add_stat_pair(_base_grid, "Level", str(level))

	if to_next > 0:
		_add_stat_pair(_base_grid, "LXP", "%d / %d" % [xp, to_next])
	else:
		_add_stat_pair(_base_grid, "LXP", str(xp))

	# Base stats are not displayed in the grid, only in the radar chart

func _rebuild_battle_stats(token: String) -> void:
	"""Build battle stats grid from CombatProfileSystem"""
	_clear_grid(_battle_grid)

	if not _cps:
		print("[StatsPanel] CombatProfileSystem not available")
		return

	# Get combat profile
	var profile: Dictionary = {}
	if _cps.has_method("get_profile"):
		var profile_v = _cps.call("get_profile", token)
		if typeof(profile_v) == TYPE_DICTIONARY:
			profile = profile_v

	# Display all battle stats in 2 columns - each cell has "LABEL: VALUE"
	# Note: CombatProfileSystem stores stats in nested dictionaries
	var weapon: Dictionary = profile.get("weapon", {})
	var defense: Dictionary = profile.get("defense", {})
	var stats: Dictionary = profile.get("stats", {})

	# Get core stats for calculations
	var brw: int = stats.get("BRW", 1)
	var mnd: int = stats.get("MND", 1)
	var tpo: int = stats.get("TPO", 1)
	var vtl: int = stats.get("VTL", 1)
	var fcs: int = stats.get("FCS", 1)

	# Calculate derived stats with new formulas
	var skill_boost: int = weapon.get("skill_acc_boost", 0)
	var s_atk: int = mnd + skill_boost

	# Accuracy: Base + TPO×2.0 (each TPO point adds 0.20 percentage points)
	var weapon_acc: int = weapon.get("accuracy", 0)
	var tpo_acc_bonus: float = tpo * 2.0
	var total_acc: float = weapon_acc + tpo_acc_bonus

	# Crit Rate: 5% + BRW×0.5% + weapon/equipment bonuses
	var weapon_crit: int = weapon.get("crit_bonus_pct", 0)
	var crit_rate: float = 5.0 + (brw * 0.5) + weapon_crit
	crit_rate = clamp(crit_rate, 5.0, 50.0)

	# Ailment Power: MND×2%
	var ailment_bonus: float = mnd * 2.0

	# Evasion with stat contribution (VTL×2.0)
	var base_eva: int = defense.get("peva", 0)
	var vtl_eva_bonus: float = vtl * 2.0
	var total_eva: float = base_eva + vtl_eva_bonus

	# Initiative: Get TPO tier and speed bonus
	var speed_bonus: int = defense.get("speed", 0)
	var init_tier: int = _get_initiative_tier(tpo)
	var init_text: String = "%s + %d" % [_get_dice_notation(init_tier), speed_bonus]

	# Display stats in order: HP/MP/PATK/SATK/PDEF/SDEF/ACC/INIT/CRIT BOOST/AIL BOOST
	_add_battle_stat(_battle_grid, "Max HP", profile.get("hp_max", 0))
	_add_battle_stat(_battle_grid, "Max MP", profile.get("mp_max", 0))
	_add_battle_stat(_battle_grid, "Physical Attack", weapon.get("attack", 0))
	_add_battle_stat(_battle_grid, "Skill Attack", s_atk)
	_add_battle_stat(_battle_grid, "Physical Defense", defense.get("pdef", 0))
	_add_battle_stat(_battle_grid, "Skill Defense", defense.get("mdef", 0))
	_add_battle_stat_float(_battle_grid, "Accuracy", total_acc, "%.1f%%")
	_add_battle_stat_string(_battle_grid, "Initiative", init_text)
	_add_battle_stat_float(_battle_grid, "Crit Boost", crit_rate, "+%.1f%%")
	_add_battle_stat_float(_battle_grid, "Ailment Boost", ailment_bonus, "+%.0f%%")

func _rebuild_affinity_grid(token: String) -> void:
	"""Build affinity grid showing relationships with all party members"""
	_clear_grid(_affinity_grid)

	# Get list of recruited party members
	var recruited_members: Array[String] = _gather_party_tokens()

	# Only show affinity for recruited members (excluding current member)
	for member_token in recruited_members:
		# Skip if this is the current member
		if member_token.to_lower() == token.to_lower():
			continue

		# Get affinity value
		var affinity: int = _get_affinity(token, member_token)
		var tier_text: String = _get_affinity_tier_text(affinity)
		var member_name: String = _get_first_name(member_token)

		var cell = _create_affinity_cell(member_name, tier_text)
		_affinity_grid.add_child(cell)

func _get_affinity(member1: String, member2: String) -> int:
	"""Get affinity value between two members"""
	if not _aff:
		return 0

	if _aff.has_method("get_affinity"):
		var v = _aff.call("get_affinity", member1, member2)
		if typeof(v) == TYPE_INT:
			return int(v)

	return 0

func _get_affinity_tier_text(affinity: int) -> String:
	"""Convert affinity value to tier text"""
	if affinity >= 120:
		return "AT3"
	elif affinity >= 60:
		return "AT2"
	elif affinity >= 20:
		return "AT1"
	else:
		return "AT0"

func _create_affinity_cell(member_name: String, tier: String) -> PanelContainer:
	"""Create a rounded Core Vibe cell for affinity display"""
	var panel := PanelContainer.new()
	panel.custom_minimum_size = Vector2(0, 30)

	# Core Vibe: Ink Charcoal background with no border
	var style = aCoreVibeTheme.create_panel_style(
		aCoreVibeTheme.COLOR_INK_CHARCOAL,        # Ink charcoal border (same as bg = no visible border)
		aCoreVibeTheme.COLOR_INK_CHARCOAL,        # Ink charcoal background
		aCoreVibeTheme.PANEL_OPACITY_FULL,        # Fully opaque
		aCoreVibeTheme.CORNER_RADIUS_SMALL,       # 12px corners
		0,                                         # No border
		0                                          # No glow
	)
	panel.add_theme_stylebox_override("panel", style)

	# Add margin for padding inside cell
	var margin := MarginContainer.new()
	margin.add_theme_constant_override("margin_left", 8)
	margin.add_theme_constant_override("margin_top", 4)
	margin.add_theme_constant_override("margin_right", 8)
	margin.add_theme_constant_override("margin_bottom", 4)
	panel.add_child(margin)

	# HBoxContainer to hold label and value side by side
	var hbox := HBoxContainer.new()
	hbox.add_theme_constant_override("separation", 4)
	margin.add_child(hbox)

	# Member name label - 25 characters wide
	var label := Label.new()
	label.text = member_name
	label.custom_minimum_size = Vector2(150, 0)  # ~25 characters at 12pt
	label.size_flags_horizontal = Control.SIZE_SHRINK_BEGIN
	label.add_theme_font_size_override("font_size", 12)
	# Core Vibe: Milk White label color
	label.add_theme_color_override("font_color", aCoreVibeTheme.COLOR_MILK_WHITE)
	label.horizontal_alignment = HORIZONTAL_ALIGNMENT_LEFT
	hbox.add_child(label)

	# Tier value - 5 characters wide
	var value_label := Label.new()
	value_label.text = tier
	value_label.custom_minimum_size = Vector2(30, 0)  # ~5 characters at 12pt
	value_label.size_flags_horizontal = Control.SIZE_SHRINK_BEGIN
	value_label.add_theme_font_size_override("font_size", 12)
	# Core Vibe: Bubble Magenta for affinity tier (relationship strength)
	value_label.add_theme_color_override("font_color", aCoreVibeTheme.COLOR_BUBBLE_MAGENTA)
	value_label.horizontal_alignment = HORIZONTAL_ALIGNMENT_RIGHT
	hbox.add_child(value_label)

	return panel

func _get_equipment(token: String) -> Dictionary:
	"""Get equipped items for a member"""
	if _gs and _gs.has_method("get_member_equip"):
		var equip_v = _gs.call("get_member_equip", token)
		if typeof(equip_v) == TYPE_DICTIONARY:
			return equip_v
	return {}

func _get_item_def(item_id: String) -> Dictionary:
	"""Get item definition"""
	if item_id == "" or item_id == "—":
		return {}

	if _eq and _eq.has_method("get_item_def"):
		var def_v = _eq.call("get_item_def", item_id)
		if typeof(def_v) == TYPE_DICTIONARY:
			return def_v

	if _inv and _inv.has_method("get_item_defs"):
		var defs_v = _inv.call("get_item_defs")
		if typeof(defs_v) == TYPE_DICTIONARY:
			var defs: Dictionary = defs_v
			return defs.get(item_id, {})

	return {}

func _get_stat_value(token: String, stat_key: String) -> int:
	"""Get a stat value for a member"""
	if _gs and _gs.has_method("get_member_stat"):
		return int(_gs.call("get_member_stat", token, stat_key))
	return 1

func _get_member_mind_type(member_token: String) -> String:
	"""Get the mind type for a party member"""
	if _sig and _sig.has_method("resolve_member_mind_base"):
		var v: Variant = _sig.call("resolve_member_mind_base", member_token)
		if typeof(v) == TYPE_STRING and String(v).strip_edges() != "":
			return String(v)
	if _gs and _gs.has_method("get_member_field"):
		var v2: Variant = _gs.call("get_member_field", member_token, "mind_type")
		if typeof(v2) == TYPE_STRING and String(v2).strip_edges() != "":
			return String(v2)
	return "Omega"

func _add_stat_pair(grid: GridContainer, label: String, value: String) -> void:
	"""Add a label/value pair to a grid with Core Vibe styling"""
	var lbl = Label.new()
	lbl.text = label.to_upper() + ":"  # Make labels uppercase
	lbl.horizontal_alignment = HORIZONTAL_ALIGNMENT_LEFT
	# Core Vibe: Sky Cyan label color
	lbl.add_theme_color_override("font_color", aCoreVibeTheme.COLOR_SKY_CYAN)
	lbl.add_theme_font_size_override("font_size", 14)
	grid.add_child(lbl)

	var val = Label.new()
	val.text = value
	val.horizontal_alignment = HORIZONTAL_ALIGNMENT_LEFT
	# Core Vibe: Milk White value color
	val.add_theme_color_override("font_color", aCoreVibeTheme.COLOR_MILK_WHITE)
	val.add_theme_font_size_override("font_size", 14)
	grid.add_child(val)

func _add_battle_stat(grid: GridContainer, label: String, value: int) -> void:
	"""Add a battle stat as a rounded grey cell (matches LoadoutPanel style)"""
	var cell = _create_stat_cell(label, str(value))
	grid.add_child(cell)

func _add_battle_stat_float(grid: GridContainer, label: String, value: float, format: String = "%.1f") -> void:
	"""Add a battle stat with float value and custom formatting"""
	var formatted_value: String = format % value
	var cell = _create_stat_cell(label, formatted_value)
	grid.add_child(cell)

func _add_battle_stat_string(grid: GridContainer, label: String, value: String) -> void:
	"""Add a battle stat with string value"""
	var cell = _create_stat_cell(label, value)
	grid.add_child(cell)

func _get_initiative_tier(tpo: int) -> int:
	"""Get initiative tier based on TPO value (1-4)"""
	if tpo <= 3:
		return 1
	elif tpo <= 6:
		return 2
	elif tpo <= 9:
		return 3
	else:
		return 4

func _get_dice_notation(tier: int) -> String:
	"""Get dice notation for initiative tier"""
	match tier:
		1: return "1D20"
		2: return "2D20"
		3: return "3D20"
		4: return "4D20"
		_: return "1D20"

func _create_stat_cell(stat_label: String, value: String) -> PanelContainer:
	"""Create a rounded Core Vibe cell containing a stat label and value"""
	var panel := PanelContainer.new()
	panel.custom_minimum_size = Vector2(0, 30)

	# Core Vibe: Ink Charcoal background with no border
	var style = aCoreVibeTheme.create_panel_style(
		aCoreVibeTheme.COLOR_INK_CHARCOAL,        # Ink charcoal border (same as bg = no visible border)
		aCoreVibeTheme.COLOR_INK_CHARCOAL,        # Ink charcoal background
		aCoreVibeTheme.PANEL_OPACITY_FULL,        # Fully opaque
		aCoreVibeTheme.CORNER_RADIUS_SMALL,       # 12px corners
		0,                                         # No border
		0                                          # No glow
	)
	panel.add_theme_stylebox_override("panel", style)

	# Add margin for padding inside cell
	var margin := MarginContainer.new()
	margin.add_theme_constant_override("margin_left", 8)
	margin.add_theme_constant_override("margin_top", 4)
	margin.add_theme_constant_override("margin_right", 8)
	margin.add_theme_constant_override("margin_bottom", 4)
	panel.add_child(margin)

	# HBoxContainer to hold label and value side by side
	var hbox := HBoxContainer.new()
	hbox.add_theme_constant_override("separation", 4)
	margin.add_child(hbox)

	# Label - 25 characters wide
	var label := Label.new()
	label.text = stat_label
	label.custom_minimum_size = Vector2(150, 0)  # ~25 characters at 12pt
	label.size_flags_horizontal = Control.SIZE_SHRINK_BEGIN
	label.add_theme_font_size_override("font_size", 12)
	# Core Vibe: Milk White label color
	label.add_theme_color_override("font_color", aCoreVibeTheme.COLOR_MILK_WHITE)
	label.horizontal_alignment = HORIZONTAL_ALIGNMENT_LEFT
	hbox.add_child(label)

	# Value - 5 characters wide
	var value_label := Label.new()
	value_label.text = value
	value_label.custom_minimum_size = Vector2(30, 0)  # ~5 characters at 12pt
	value_label.size_flags_horizontal = Control.SIZE_SHRINK_BEGIN
	value_label.add_theme_font_size_override("font_size", 12)
	# Core Vibe: Plasma Teal value color
	value_label.add_theme_color_override("font_color", aCoreVibeTheme.COLOR_PLASMA_TEAL)
	value_label.horizontal_alignment = HORIZONTAL_ALIGNMENT_RIGHT
	hbox.add_child(value_label)

	return panel

func _clear_grid(grid: GridContainer) -> void:
	"""Clear all children from a grid"""
	for child in grid.get_children():
		child.queue_free()

func _create_radar_chart() -> void:
	"""Create radar chart for stat visualization"""
	var chart = RadarChart.new()
	chart.custom_minimum_size = Vector2(280, 280)
	chart.size_flags_horizontal = Control.SIZE_EXPAND_FILL
	chart.size_flags_vertical = Control.SIZE_EXPAND_FILL
	_radar_container.add_child(chart)
	_radar_chart = chart

func _update_radar_chart(token: String) -> void:
	"""Update radar chart with current member stats"""
	if not _radar_chart or not _radar_chart.has_method("set_stats"):
		return

	var stat_values: Array[float] = []
	for stat_key in BASE_STATS:
		stat_values.append(float(_get_stat_value(token, stat_key)))

	_radar_chart.call("set_stats", BASE_STATS, stat_values)

func _unhandled_input(event: InputEvent) -> void:
	"""Handle controller input - ItemList handles UP/DOWN automatically"""
	if not visible or not _party_list:
		return

	# A button to confirm selection (though selection already updates display)
	if event.is_action_pressed("menu_accept"):
		var selected = _party_list.get_selected_items()
		if selected.size() > 0:
			_on_party_member_selected(selected[0])
			get_viewport().set_input_as_handled()

# ==============================================================================
# RadarChart - Custom Control for Radar/Spider Graph Visualization
# ==============================================================================

class RadarChart extends Control:
	"""Draws a radar/spider chart for visualizing multiple stat values"""

	var _stat_labels: Array[String] = []
	var _stat_values: Array[float] = []  # Actual values for labels
	var _stat_values_capped: Array[float] = []  # Capped values for visual display
	var _max_value: float = 100.0

	# Core Vibe: Neon-kawaii radar chart colors
	var grid_color: Color = Color(aCoreVibeTheme.COLOR_MILK_WHITE.r, aCoreVibeTheme.COLOR_MILK_WHITE.g, aCoreVibeTheme.COLOR_MILK_WHITE.b, 0.5)  # White grid lines at 50% transparency
	var stat_color: Color = Color(aCoreVibeTheme.COLOR_ELECTRIC_LIME.r, aCoreVibeTheme.COLOR_ELECTRIC_LIME.g, aCoreVibeTheme.COLOR_ELECTRIC_LIME.b, 0.3)  # Electric Lime fill
	var stat_border_color: Color = aCoreVibeTheme.COLOR_ELECTRIC_LIME  # Electric Lime border
	var label_color: Color = aCoreVibeTheme.COLOR_MILK_WHITE  # Milk White labels

	func set_stats(labels: Array[String], values: Array[float]) -> void:
		"""Set the stat labels and values to display"""
		_stat_labels = labels.duplicate()
		_stat_values = values.duplicate()  # Keep original values for labels

		# Create capped version for visual display
		_stat_values_capped = []
		for val in values:
			_stat_values_capped.append(min(val, 10.0))

		# Set max value to 10 for consistent scaling
		_max_value = 10.0

		queue_redraw()

	func _draw() -> void:
		if _stat_labels.size() == 0 or _stat_values.size() == 0:
			return

		var center: Vector2 = size / 2.0
		var radius: float = min(size.x, size.y) * 0.35
		var num_stats: int = _stat_labels.size()

		if num_stats == 0:
			return

		# Draw grid (background pentagon/polygon with rings)
		_draw_grid(center, radius, num_stats)

		# Draw stat polygon
		_draw_stat_polygon(center, radius, num_stats)

		# Draw labels
		_draw_labels(center, radius * 1.15, num_stats)

	func _draw_grid(center: Vector2, radius: float, num_stats: int) -> void:
		"""Draw the background grid lines"""
		var angle_step: float = TAU / float(num_stats)

		# Draw concentric rings (25%, 50%, 75%, 100%)
		for ring in [0.25, 0.5, 0.75, 1.0]:
			var points: PackedVector2Array = []
			for i in range(num_stats):
				var angle: float = -PI / 2.0 + angle_step * i
				var point: Vector2 = center + Vector2(cos(angle), sin(angle)) * radius * ring
				points.append(point)
			points.append(points[0])  # Close the polygon
			draw_polyline(points, grid_color, 1.0)

		# Draw lines from center to each vertex
		for i in range(num_stats):
			var angle: float = -PI / 2.0 + angle_step * i
			var point: Vector2 = center + Vector2(cos(angle), sin(angle)) * radius
			draw_line(center, point, grid_color, 1.0)

	func _draw_stat_polygon(center: Vector2, radius: float, num_stats: int) -> void:
		"""Draw the stat value polygon (using capped values for visual display)"""
		if _stat_values_capped.size() != num_stats:
			return

		var angle_step: float = TAU / float(num_stats)
		var points: PackedVector2Array = []

		for i in range(num_stats):
			var angle: float = -PI / 2.0 + angle_step * i
			var value_ratio: float = clamp(_stat_values_capped[i] / _max_value, 0.0, 1.0)
			var point: Vector2 = center + Vector2(cos(angle), sin(angle)) * radius * value_ratio
			points.append(point)

		if points.size() >= 3:
			# Draw filled polygon
			draw_colored_polygon(points, stat_color)

			# Draw border
			points.append(points[0])  # Close the polygon
			draw_polyline(points, stat_border_color, 2.0)

	func _draw_labels(center: Vector2, radius: float, num_stats: int) -> void:
		"""Draw stat labels around the chart with individual colors"""
		if _stat_labels.size() != num_stats:
			return

		# Map short names to full names
		var stat_full_names: Dictionary = {
			"BRW": "BRAWN",
			"MND": "MIND",
			"TPO": "TEMPO",
			"VTL": "VITALITY",
			"FCS": "FOCUS"
		}

		# Map stat names to colors
		var stat_colors: Dictionary = {
<<<<<<< HEAD
			"BRW": aCoreVibeTheme.COLOR_PLASMA_TEAL,       # BRAWN: Plasma Teal
=======
			"BRW": aCoreVibeTheme.COLOR_CITRUS_YELLOW,     # BRAWN: Citrus Yellow
>>>>>>> b83cd7f3
			"MND": aCoreVibeTheme.COLOR_SKY_CYAN,          # MIND: Sky Cyan
			"TPO": aCoreVibeTheme.COLOR_ELECTRIC_LIME,     # TEMPO: Electric Lime
			"VTL": aCoreVibeTheme.COLOR_PLASMA_TEAL,       # VITALITY: Plasma Teal
			"FCS": aCoreVibeTheme.COLOR_GRAPE_VIOLET       # FOCUS: Grape Violet
		}

		var angle_step: float = TAU / float(num_stats)
		var font: Font = get_theme_default_font()
		var font_size: int = 14

		for i in range(num_stats):
			var angle: float = -PI / 2.0 + angle_step * i
			var label_pos: Vector2 = center + Vector2(cos(angle), sin(angle)) * radius

			# Get full name and color
			var stat_key: String = _stat_labels[i]
			var full_name: String = stat_full_names.get(stat_key, stat_key)
			var color: Color = stat_colors.get(stat_key, label_color)
			var label: String = "%s: %d" % [full_name, int(_stat_values[i])]

			# Get text size for centering
			var text_size: Vector2 = font.get_string_size(label, HORIZONTAL_ALIGNMENT_LEFT, -1, font_size)
			label_pos -= text_size / 2.0

			# Move VITALITY and TEMPO down 15px
			if stat_key == "VTL" or stat_key == "TPO":
				label_pos.y += 15

			draw_string(font, label_pos, label, HORIZONTAL_ALIGNMENT_LEFT, -1, font_size, color)<|MERGE_RESOLUTION|>--- conflicted
+++ resolved
@@ -955,11 +955,7 @@
 
 		# Map stat names to colors
 		var stat_colors: Dictionary = {
-<<<<<<< HEAD
-			"BRW": aCoreVibeTheme.COLOR_PLASMA_TEAL,       # BRAWN: Plasma Teal
-=======
 			"BRW": aCoreVibeTheme.COLOR_CITRUS_YELLOW,     # BRAWN: Citrus Yellow
->>>>>>> b83cd7f3
 			"MND": aCoreVibeTheme.COLOR_SKY_CYAN,          # MIND: Sky Cyan
 			"TPO": aCoreVibeTheme.COLOR_ELECTRIC_LIME,     # TEMPO: Electric Lime
 			"VTL": aCoreVibeTheme.COLOR_PLASMA_TEAL,       # VITALITY: Plasma Teal
