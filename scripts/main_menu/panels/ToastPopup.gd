extends Panel
class_name ToastPopup

## ═══════════════════════════════════════════════════════════════════════════
## ToastPopup - Modal Toast/Notice Dialog
## ═══════════════════════════════════════════════════════════════════════════
##
## PURPOSE:
##   Modal toast dialog that blocks all other input until user acknowledges.
##   Supports gamepad and keyboard input (Accept/Back to close).
##
## USAGE:
##   var popup = ToastPopup.create("Something happened!")
##   parent.add_child(popup)
##   await popup.closed
##   popup.queue_free()
##
##   # With custom title:
##   var popup = ToastPopup.create("Details here", "Custom Title")
##
## ═══════════════════════════════════════════════════════════════════════════

signal closed

var _title: String = "Notice"
var _message: String = ""
var _custom_size: Vector2 = Vector2(400, 160)
var _ok_btn: Button = null

<<<<<<< HEAD
static func create(message: String, title: String = "Notice", custom_size: Vector2 = Vector2(400, 160)) -> ToastPopup:
=======
static func create(message: String, title: String = "Notice") -> ToastPopup:
>>>>>>> 392ee81c
	var popup := ToastPopup.new()
	popup._title = title
	popup._message = message
	popup._custom_size = custom_size
	popup._build_ui()
	return popup

func _build_ui() -> void:
<<<<<<< HEAD
	custom_minimum_size = _custom_size

	# Ensure popup processes even when game is paused
	process_mode = Node.PROCESS_MODE_ALWAYS

	# Center the popup using anchors
	set_anchors_preset(Control.PRESET_CENTER)
	grow_horizontal = Control.GROW_DIRECTION_BOTH
	grow_vertical = Control.GROW_DIRECTION_BOTH
=======
	# Ensure popup processes even when game is paused
	process_mode = Node.PROCESS_MODE_ALWAYS
>>>>>>> 392ee81c

	# Add solid background (no transparency)
	var style := StyleBoxFlat.new()
	style.bg_color = Color(0.15, 0.15, 0.15, 1.0)  # Dark gray, fully opaque
	style.border_color = Color(1.0, 0.7, 0.75, 1.0)  # Pink border
	style.set_border_width_all(2)
	style.corner_radius_top_left = 8
	style.corner_radius_top_right = 8
	style.corner_radius_bottom_left = 8
	style.corner_radius_bottom_right = 8
	add_theme_stylebox_override("panel", style)

	# Create margin container for padding
	var margin := MarginContainer.new()
	margin.add_theme_constant_override("margin_left", 20)
	margin.add_theme_constant_override("margin_top", 20)
	margin.add_theme_constant_override("margin_right", 20)
	margin.add_theme_constant_override("margin_bottom", 20)
	add_child(margin)

	var vbox := VBoxContainer.new()
	vbox.add_theme_constant_override("separation", 12)
	vbox.custom_minimum_size = Vector2(400, 0)  # Min width, height auto-sizes
	margin.add_child(vbox)

	# Title
	var title := Label.new()
	title.text = _title
	title.horizontal_alignment = HORIZONTAL_ALIGNMENT_CENTER
	title.add_theme_font_size_override("font_size", 18)
	vbox.add_child(title)

	# ScrollContainer for message (allows scrolling for long content)
	var scroll := ScrollContainer.new()
	scroll.size_flags_vertical = Control.SIZE_EXPAND_FILL
	vbox.add_child(scroll)

	# Message
	var msg_label := Label.new()
	msg_label.text = _message
	msg_label.autowrap_mode = TextServer.AUTOWRAP_WORD_SMART
<<<<<<< HEAD
	msg_label.size_flags_horizontal = Control.SIZE_EXPAND_FILL
	scroll.add_child(msg_label)
=======
	msg_label.custom_minimum_size = Vector2(400, 0)  # Set width for wrapping
	vbox.add_child(msg_label)
>>>>>>> 392ee81c

	# OK Button
	_ok_btn = Button.new()
	_ok_btn.text = "OK"
	_ok_btn.focus_mode = Control.FOCUS_ALL
	_ok_btn.custom_minimum_size = Vector2(100, 40)
	_ok_btn.size_flags_horizontal = Control.SIZE_SHRINK_CENTER
	vbox.add_child(_ok_btn)

	# Connect button
	_ok_btn.pressed.connect(_on_ok)

<<<<<<< HEAD
	# Grab focus when ready
	_ok_btn.call_deferred("grab_focus")

=======
	# Auto-position and show (deferred to allow size calculation)
	call_deferred("_finalize_size_and_position")
	_ok_btn.call_deferred("grab_focus")

func _finalize_size_and_position() -> void:
	# Force update to calculate proper size
	reset_size()
	_position_center()

func _position_center() -> void:
	if get_viewport() == null:
		return
	var viewport_size: Vector2 = get_viewport().get_visible_rect().size
	position = (viewport_size - size) / 2

>>>>>>> 392ee81c
func _input(event: InputEvent) -> void:
	if not visible:
		return

	# Handle Back to close (buttons don't handle Back by default)
	if event.is_action_pressed("menu_back"):
		_on_ok()
		get_viewport().set_input_as_handled()

	# Block all directional navigation to keep focus in popup
	elif event.is_action_pressed("move_up") or event.is_action_pressed("move_down") or \
	     event.is_action_pressed("move_left") or event.is_action_pressed("move_right"):
		get_viewport().set_input_as_handled()

func _on_ok() -> void:
	print("[ToastPopup] OK pressed")
	closed.emit()
	hide()<|MERGE_RESOLUTION|>--- conflicted
+++ resolved
@@ -27,11 +27,7 @@
 var _custom_size: Vector2 = Vector2(400, 160)
 var _ok_btn: Button = null
 
-<<<<<<< HEAD
-static func create(message: String, title: String = "Notice", custom_size: Vector2 = Vector2(400, 160)) -> ToastPopup:
-=======
 static func create(message: String, title: String = "Notice") -> ToastPopup:
->>>>>>> 392ee81c
 	var popup := ToastPopup.new()
 	popup._title = title
 	popup._message = message
@@ -40,20 +36,8 @@
 	return popup
 
 func _build_ui() -> void:
-<<<<<<< HEAD
-	custom_minimum_size = _custom_size
-
 	# Ensure popup processes even when game is paused
 	process_mode = Node.PROCESS_MODE_ALWAYS
-
-	# Center the popup using anchors
-	set_anchors_preset(Control.PRESET_CENTER)
-	grow_horizontal = Control.GROW_DIRECTION_BOTH
-	grow_vertical = Control.GROW_DIRECTION_BOTH
-=======
-	# Ensure popup processes even when game is paused
-	process_mode = Node.PROCESS_MODE_ALWAYS
->>>>>>> 392ee81c
 
 	# Add solid background (no transparency)
 	var style := StyleBoxFlat.new()
@@ -95,13 +79,8 @@
 	var msg_label := Label.new()
 	msg_label.text = _message
 	msg_label.autowrap_mode = TextServer.AUTOWRAP_WORD_SMART
-<<<<<<< HEAD
-	msg_label.size_flags_horizontal = Control.SIZE_EXPAND_FILL
-	scroll.add_child(msg_label)
-=======
 	msg_label.custom_minimum_size = Vector2(400, 0)  # Set width for wrapping
 	vbox.add_child(msg_label)
->>>>>>> 392ee81c
 
 	# OK Button
 	_ok_btn = Button.new()
@@ -114,11 +93,6 @@
 	# Connect button
 	_ok_btn.pressed.connect(_on_ok)
 
-<<<<<<< HEAD
-	# Grab focus when ready
-	_ok_btn.call_deferred("grab_focus")
-
-=======
 	# Auto-position and show (deferred to allow size calculation)
 	call_deferred("_finalize_size_and_position")
 	_ok_btn.call_deferred("grab_focus")
@@ -134,7 +108,6 @@
 	var viewport_size: Vector2 = get_viewport().get_visible_rect().size
 	position = (viewport_size - size) / 2
 
->>>>>>> 392ee81c
 func _input(event: InputEvent) -> void:
 	if not visible:
 		return
